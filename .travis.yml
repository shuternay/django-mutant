--- conflicted
+++ resolved
@@ -27,11 +27,7 @@
   - pip install -r requirements/$REQUIREMENTS.txt --use-mirrors -I
 
 before_script:
-<<<<<<< HEAD
-  - "echo $REQUIREMENTS | grep -E '(postgres|postgis)' && psql -c 'CREATE DATABASE mutant TEMPLATE $TEMPLATE;' -U postgres"
-=======
-  - "if echo $REQUIREMENTS | grep 'postgres'; then psql -c \"CREATE DATABASE mutant TEMPLATE ${TEMPLATE};\" -U postgres; fi"
->>>>>>> 5aa116cf
+  - "if echo $REQUIREMENTS | grep -E '(postgres|postgis)'; then psql -c \"CREATE DATABASE mutant TEMPLATE ${TEMPLATE};\" -U postgres; fi"
 
 script:
   - cd tests
